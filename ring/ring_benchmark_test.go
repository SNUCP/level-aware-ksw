--- conflicted
+++ resolved
@@ -68,13 +68,7 @@
 
 func benchSampling(b *testing.B) {
 
-<<<<<<< HEAD
-		benchmark_Permute(contextQ, b)
-
-		benchmark_Neg(contextQ, b)
-=======
 	sigma := 3.19
->>>>>>> 978035dc
 
 	bound := uint64(sigma * 6)
 
@@ -98,15 +92,11 @@
 			}
 		})
 
-<<<<<<< HEAD
-		benchmark_ExtendBasis(contextQ, contextP, b)
-=======
 		b.Run(testString("Ternary/0.3/", context), func(b *testing.B) {
 			for i := 0; i < b.N; i++ {
 				context.SampleTernary(pol, 1.0/3)
 			}
 		})
->>>>>>> 978035dc
 
 		b.Run(testString("Ternary/0.5/", context), func(b *testing.B) {
 			for i := 0; i < b.N; i++ {
@@ -243,29 +233,7 @@
 func benchSubCoeffs(b *testing.B) {
 	for _, parameters := range testParams.polyParams {
 
-<<<<<<< HEAD
-func benchmark_Permute(context *Context, b *testing.B) {
-
-	p := context.NewUniformPoly()
-	b.ResetTimer()
-
-	b.Run(fmt.Sprintf("N=%d/limbs=%d/PermuteNTT", context.N, len(context.Modulus)), func(b *testing.B) {
-		for i := 0; i < b.N; i++ {
-			PermuteNTT(p, 5, p)
-		}
-	})
-
-	b.Run(fmt.Sprintf("N=%d/limbs=%d/Permute", context.N, len(context.Modulus)), func(b *testing.B) {
-		for i := 0; i < b.N; i++ {
-			context.Permute(p, 5, p)
-		}
-	})
-}
-
-func benchmark_MulCoeffs(context *Context, b *testing.B) {
-=======
-		context := genPolyContext(parameters[0])
->>>>>>> 978035dc
+		context := genPolyContext(parameters[0])
 
 		p0 := context.NewUniformPoly()
 		p1 := context.NewUniformPoly()
@@ -390,39 +358,21 @@
 
 			for i := 0; i < b.N; i++ {
 
-<<<<<<< HEAD
-func benchmark_ExtendBasis(contextQ, contextP *Context, b *testing.B) {
-=======
 				b.StopTimer()
 				p0 = context.NewUniformPoly()
 				b.StartTimer()
->>>>>>> 978035dc
 
 				context.DivFloorByLastModulusNTT(p0)
 			}
 		})
 
-<<<<<<< HEAD
-	p0 := contextQ.NewUniformPoly()
-	p1 := contextP.NewPoly()
-=======
 		b.Run(testString("Round/", context), func(b *testing.B) {
->>>>>>> 978035dc
-
-			for i := 0; i < b.N; i++ {
-
-<<<<<<< HEAD
-	b.Run(fmt.Sprintf("N=%d/limbs=%d+%d/ExtendBasis", contextQ.N, len(contextQ.Modulus), len(contextP.Modulus)), func(b *testing.B) {
-		for i := 0; i < b.N; i++ {
-			BasisExtenderQP.ExtendBasisSplit(p0, p1)
-		}
-	})
-}
-=======
+
+			for i := 0; i < b.N; i++ {
+
 				b.StopTimer()
 				p0 = context.NewUniformPoly()
 				b.StartTimer()
->>>>>>> 978035dc
 
 				context.DivRoundByLastModulus(p0)
 			}
